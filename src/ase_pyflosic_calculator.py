#   Copyright 2019 PyFLOSIC developers
#
#   Licensed under the Apache License, Version 2.0 (the "License");
#   you may not use this file except in compliance with the License.
#   You may obtain a copy of the License at
#
#       http://www.apache.org/licenses/LICENSE-2.0
#
#   Unless required by applicable law or agreed to in writing, software
#   distributed under the License is distributed on an "AS IS" BASIS,
#   WITHOUT WARRANTIES OR CONDITIONS OF ANY KIND, either express or implied.
#   See the License for the specific language governing permissions and
#   limitations under the License.
#
# pyflosic-ase-calculator 
#
# author:	S. Schwalbe 
# task:  	ase calculator for pyflosic 

import os, sys
import numpy as np
from ase.calculators.calculator import FileIOCalculator, Parameters, kpts2mp, \
    ReadError
from ase.atom import Atom
from ase import Atoms 
from ase.units import Ha, Bohr, Debye 
try:
    from ase.atoms import atomic_numbers 
except:
    # moved in 3.17 to
    from ase.data import atomic_numbers
import copy
from flosic_os import xyz_to_nuclei_fod,ase2pyscf,flosic 
from flosic_scf import FLOSIC
from ase.calculators.calculator import Calculator, all_changes
from pyscf import dft

prune_dict = {
    'nwchem': dft.gen_grid.nwchem_prune,
    'sg1': dft.gen_grid.sg1_prune,
    'treutler': dft.gen_grid.treutler_prune,
    'no': None}




def force_max_lij(lambda_ij):
    # 
    # calculate the RMS of the l_ij matrix 
    # 
    nspin = 2
    lijrms = 0
    for s in range(nspin):
        M = lambda_ij[s,:,:]
        e = (M-M.T)[np.triu_indices((M-M.T).shape[0])]
        e_tmp = 0.0
        for f in range(len(e)):
            e_tmp = e_tmp + e[f]**2.
        e_tmp = np.sqrt(e_tmp/(M.shape[0]*(M.shape[0]-1)))
        lijrms =  lijrms + e_tmp
    lijrms = lijrms/2.
    return  lijrms

def apply_field(mol,mf,E):
    # 
    # add efield to hamiltonian 
    # 
    # The gauge origin for dipole integral
    mol.set_common_orig([0., 0., 0.])
    # recalculate h1e with extra efield 
    h =(mol.intor('cint1e_kin_sph') + mol.intor('cint1e_nuc_sph') + np.einsum('x,xij->ij', E, mol.intor('cint1e_r_sph', comp=3)))
    # update h1e with efield 
    mf.get_hcore = lambda *args: h

class PYFLOSIC(FileIOCalculator):
    """ PYFLOSIC calculator for atoms and molecules.
        by Sebastian Schwalbe
        Notes: ase.calculators -> units [eV,Angstroem,eV/Angstroem]
    	   pyflosic	   -> units [Ha,Bohr,Ha/Bohr] 		                
    """
    implemented_properties = ['energy', 'forces','fodforces','evalues']
    PYFLOSIC_CMD = os.environ.get('ASE_PYFLOSIC_COMMAND')
    command =  PYFLOSIC_CMD

    # Note: If you need to add keywords, please also add them in valid_args 
    default_parameters = dict(
        atoms = None,           # ase atoms object nuclei 
        fod1 = None,            # ase atoms object FODs spin channel 1 
        fod2 = None,            # ase atoms objects FODs spin channnel 2 
        mol= None,              # PySCF mole object 
        charge = None,          # charge of the system 
        spin = None,            # 2s = spin of the system 
        basis = None,           # basis set 
        ecp = None,             # only needed if ecp basis set is used 
        xc = 'lda,pw',          # exchange correlation potential 
        mode = 'flosic-os',     # calculation modus 
        efield=None,            # applying a efield 
        max_cycle = 300,        # maximum scf cycles 
        conv_tol = 1e-5,        # energy threshold 
        grid = 3,               # numerical mesh 
        ghost= False,           # ghost atoms at FOD positions 
        mf = None,              # PySCF calculation object
        use_newton=False,       # use Newton scf cycle 
        use_chk=False,          # restart from chk file 
        verbose=0,              # output verbosity 
        calc_forces=False,      # calculate FOD forces 
        debug=False,            # extra ouput for debugging purpose 
        l_ij=None,              # developer option: alternative optimization target  
        ods=None,               # developer option: orbital damping sic 
        fopt='force',           # developer option: in use with l_ij, alternative optimization target 
        fixed_vsic=None,        # fixed SIC one body values Veff, Exc, Ecoul
        num_iter=0,             # scf iteration number 
        vsic_every=1,           # calculate vsic after this number on num_iter cycles 
        ham_sic ='HOOOV',          # unified SIC Hamiltonian HOO or HOOOV 
        n_rad = None,           # radial grid; if both n_rad and n_ang are given, the value of grid is ignored by the code
        n_ang = None,           # angular grid; if both n_rad and n_ang are given, the value of grid is ignored by the code
        prune = 'no'        # grid pruning
        ) 

    def __init__(self, restart=None, ignore_bad_restart_file=False,
        label=os.curdir, atoms=None, **kwargs):
        """ Constructor """
        FileIOCalculator.__init__(self, restart, ignore_bad_restart_file,
                                  label, atoms, **kwargs)
        valid_args = ('atoms','fod1','fod2','mol','charge','spin','basis','ecp','xc','mode','efield','max_cycle','conv_tol','grid','ghost','mf','use_newton','use_chk','verbose','calc_forces','debug','l_ij','ods','fopt','fixed_vsic','num_iter','vsic_every','ham_sic','n_rad','n_ang','prune')
        # set any additional keyword arguments
        for arg, val in self.parameters.items():
            if arg in valid_args:
                setattr(self, arg, val)
            else:
                raise RuntimeError('unknown keyword arg "%s" : not in %s'% (arg, valid_args))
        self.results['fodforces'] = None      
        self.set_atoms(atoms) 

    def initialize(self,atoms=None,properties=['energy'],system_changes=['positions']):
        #Calculator.calculate(self,atoms,properties,system_changes) 
        self.atoms = atoms 

    def set_atoms(self, atoms):
        #self.atoms = copy.deepcopy(atoms)
        self.atoms = atoms

    def get_atoms(self):
        if self.atoms is None:
            raise ValueError('Calculator has no atoms')
        atoms = self.atoms.copy()
        atoms.calc = self
        return atoms
        #return FileIOCalculator.get_atoms(self)

    def set_label(self, label):
        self.label = label
        self.directory = label
        self.prefix = ''
        self.out = os.path.join(label, 'pyflosic.out')

    def check_state(self, atoms):
        system_changes = FileIOCalculator.check_state(self, atoms)
        # Ignore boundary conditions until now 
        if 'pbc' in system_changes:
            system_changes.remove('pbc')
        return system_changes

    def set(self, **kwargs):
        changed_parameters = FileIOCalculator.set(self, **kwargs)
        if changed_parameters:
            self.reset()
               
    def write_input(self, atoms, properties=None, system_changes=None, **kwargs):
        FileIOCalculator.write_input(self, atoms, properties, system_changes)
        self.initialize(atoms)
        
    def get_energy(self):
        # get the energy from the results dict 
        if self.calculation_required(self.atoms,'energy'):
            self.calculate(self.atoms)
        if self.fopt == 'lij':
            res = force_max_lij(self.lambda_ij)
        if self.fopt == 'force':
            res = self.results['energy']
        if self.fopt == 'esic-force':
            res = self.results['esic']
        return res 

    def get_forces(self,atoms=None): 
        if atoms != None:
            self.atoms  = atoms
        # get nuclei and FOD forces 
        # calculates forces if required 
        if self.atoms == None:                                                             
            self.atoms = atoms  	
        # Note: The gradients for UKS are only available in the dev branch of pyscf. 
        if self.mode == 'dft' or self.mode == 'both':
            from pyscf.grad import uks
            if self.mf == None:
                from pyscf import gto, scf, dft
                [geo,nuclei,fod1,fod2,included] = xyz_to_nuclei_fod(self.atoms)
                nuclei = ase2pyscf(nuclei)
                mol = gto.M(atom=nuclei, basis=self.basis,spin=self.spin,charge=self.charge)
                mf = scf.UKS(mol)
                mf.xc = self.xc 
                mf.conv_tol = self.conv_tol
                mf.max_cycle = self.max_cycle
                mf.verbose = self.verbose
                mf.grids.level = self.grid
                if self.n_rad is not None and self.n_ang is not None:
                    mf.grids.atom_grid = (self.n_rad,self.n_ang)
                mf.grids.prune = prune_dict[self.prune]
                if self.xc == 'LDA,PW' or self.xc == 'PBE,PBE':
                    # The 2nd order scf cycle (Newton) speed up calculations,  
                    # but does not work for MGGAs like SCAN,SCAN.   
                    mf = mf.as_scanner()
                    mf = mf.newton()
                mf.kernel()
                self.mf = mf
                gf = uks.Gradients(mf)
                forces = gf.kernel()
            #if self.mf != None:
            #	gf = uks.Gradients(self.mf)
            #        forces = gf.kernel()
            gf = uks.Gradients(self.mf)
            forces = gf.kernel()*(Ha/Bohr)
            #print(forces)
        		
        if self.mode == 'flosic-os' or self.mode == 'flosic-scf':
            [geo,nuclei,fod1,fod2,included] = xyz_to_nuclei_fod(self.atoms) 
            forces = np.zeros_like(nuclei.get_positions()) 
        
        if self.mode == 'dft':
            # mode for nuclei only optimization (fods fixed) 
            forces = forces.tolist()
            totalforces = []
            totalforces.extend(forces)
            [geo,nuclei,fod1,fod2,included] = xyz_to_nuclei_fod(self.atoms)
            fod1forces = np.zeros_like(fod1.get_positions())
            fod2forces = np.zeros_like(fod2.get_positions())
            totalforces.extend(fod1forces)
            totalforces.extend(fod2forces)
            totalforces = np.array(totalforces)
            # pyscf gives the gradient not the force 
            totalforces = -1*totalforces 
        
        if self.mode == 'flosic-os' or self.mode == 'flosic-scf':
            # mode for FOD only optimization (nuclei fixed) 
            if self.results['fodforces'] is None:
                fodforces = self.get_fodforces(self.atoms)
            fodforces = self.results['fodforces']
            # fix nuclei with zeroing the forces
            forces = forces 	
            forces = forces.tolist()
            totalforces = []
            totalforces.extend(forces)
            totalforces.extend(fodforces)
            totalforces = np.array(totalforces)
        
        if self.mode == 'both':
            # mode for both (nuclei+fods) optimzation 
            if self.results['fodforces'] is None:
                fodforces = self.get_fodforces(self.atoms)
            fodforces = self.results['fodforces']
            forces = forces.tolist()
            totalforces = []
            totalforces.extend(forces)
            totalforces.extend(fodforces)
            totalforces = np.array(totalforces)
        
        return totalforces

    def calculation_required(self, atoms, properties):
        # checks of some properties need to be calculated or not 
        system_changes = self.check_state(atoms)
        if system_changes:
            return True
        for name in properties:
            if name not in self.results:
                return True
        return False

    def get_potential_energy(self, atoms, force_consistent=False):
        # calculate total energy if required 
        if self.calculation_required(atoms,'energy'):
            self.calculate(atoms)
        self.energy = self.results['energy']
        if self.fopt == 'lij':
            # res = force_max_lij(self.lambda_ij)
            res = self.results['energy']
        if self.fopt == 'force':
            res = self.results['energy']
        if self.fopt == 'esic-force':
            res = self.results['esic']
        return res 

    def get_fodforces(self, atoms):
        self.atoms = atoms
        # FOD forces
        if self.calculation_required(atoms,'fodforces'):
            self.get_potential_energy(atoms)
        self.fodforces = self.results['fodforces'] 
        return self.fodforces 
	
    def get_dipole_moment(self):
        return self.results['dipole']

    def get_evalues(self):
        return self.results['evalues']

    def calculate(self, atoms, properties=['energy'], system_changes=['positions']):
        self.num_iter += 1 
        atoms = self.get_atoms()
        self.atoms  = atoms
        Calculator.calculate(self, atoms, properties, system_changes)
        if self.mode == 'dft':
            # DFT only mode 
            from pyscf import gto, scf, grad, dft
            [geo,nuclei,fod1,fod2,included] =  xyz_to_nuclei_fod(self.atoms)
            nuclei = ase2pyscf(nuclei)
            mol = gto.M(atom=nuclei, basis=self.basis,spin=self.spin,charge=self.charge)
            mf = scf.UKS(mol)
            mf.xc = self.xc 
            # Verbosity of the mol object (o lowest output, 4 might enough output for debugging) 
            mf.verbose = self.verbose
            mf.max_cycle = self.max_cycle
            mf.conv_tol = self.conv_tol
            mf.grids.level = self.grid
            if self.n_rad is not None and self.n_ang is not None:
                mf.grids.atom_grid = (self.n_rad,self.n_ang)
            mf.grids.prune = prune_dict[self.prune]
            e = mf.kernel()
            self.mf = mf 
            self.results['energy'] = e*Ha
            self.results['dipole'] = dipole = mf.dip_moment(verbose=0) 
            self.results['evalues'] = mf.mo_energy
        if self.mode == 'flosic-os':
            # FLOSIC SCF mode 
            from pyscf import gto,scf
            [geo,nuclei,fod1,fod2,included] =  xyz_to_nuclei_fod(self.atoms)
            # FLOSIC one shot mode 
            #mf = flosic(self.atoms,charge=self.charge,spin=self.spin,xc=self.xc,basis=self.basis,debug=False,verbose=self.verbose)
            # Effective core potentials need so special treatment. 
            if self.ecp == None:
                if self.ghost == False:
                    mol = gto.M(atom=ase2pyscf(nuclei), basis=self.basis,spin=self.spin,charge=self.charge)
                if self.ghost == True:
                    mol = gto.M(atom=ase2pyscf(nuclei), basis=self.basis,spin=self.spin,charge=self.charge)
                    mol.basis ={'default':self.basis,'GHOST1':gto.basis.load('sto3g', 'H'),'GHOST2':gto.basis.load('sto3g', 'H')}
            if self.ecp != None:
                mol = gto.M(atom=ase2pyscf(nuclei), basis=self.basis,spin=self.spin,charge=self.charge,ecp=self.ecp)
            mf = scf.UKS(mol)
            mf.xc = self.xc 
            # Verbosity of the mol object (o lowest output, 4 might enough output for debugging) 
            mf.verbose = self.verbose
            # Binary output format of pyscf. 
            # Save MOs, orbital energies, etc. 
            if self.use_chk == True and self.use_newton == False:
                mf.chkfile = 'pyflosic.chk'
            # Load from previous run, if exist, the checkfile. 
            # Hopefully this will speed up the calculation.
            if self.use_chk == True and self.use_newton == False and os.path.isfile('pyflosic.chk'):
                mf.init_guess = 'chk'
                mf.update('pyflosic.chk')
            if self.use_newton == True:
                mf = mf.as_scanner()
                mf = mf.newton()
            mf.max_cycle = self.max_cycle
            mf.conv_tol = self.conv_tol
            mf.grids.level = self.grid
            if self.n_rad is not None and self.n_ang is not None:
                mf.grids.atom_grid = (self.n_rad,self.n_ang)
            mf.grids.prune = prune_dict[self.prune]
            e = mf.kernel()
            self.mf = mf
<<<<<<< HEAD
            mf = flosic(mol,mf,fod1,fod2,sysname=None,datatype=np.float64,ham_sic=self.ham_sic,print_dm_one = False, print_dm_all = False,debug=self.debug,calc_forces=True)
=======
            mf = flosic(mol,mf,fod1,fod2,sysname=None,datatype=np.float64, print_dm_one = False, print_dm_all = False,debug=self.debug,calc_forces=True,ham_sic=self.ham_sic)
>>>>>>> 501d2bd3
            self.results['energy']= mf['etot_sic']*Ha
            # unit conversion from Ha/Bohr to eV/Ang 
            #self.results['fodforces'] = -1*mf['fforces']/(Ha/Bohr) 
            self.results['fodforces'] = -1*mf['fforces']*(Ha/Bohr) 
            print('Analytical FOD force [Ha/Bohr]')
            print(mf['fforces'])
            print('fmax = %0.6f [Ha/Bohr]' % np.sqrt((mf['fforces']**2).sum(axis=1).max()))
            self.results['dipole'] = mf['dipole']
            self.results['evalues'] = mf['evalues']
        if self.mode == 'flosic-scf':
            #if self.mf is None:
            # FLOSIC SCF mode 
            from pyscf import gto
            [geo,nuclei,fod1,fod2,included] =  xyz_to_nuclei_fod(self.atoms)
            # Effective core potentials need so special treatment. 
            if self.ecp == None:
                if self.ghost == False: 
                    mol = gto.M(atom=ase2pyscf(nuclei), basis=self.basis,spin=self.spin,charge=self.charge)	
                if self.ghost == True: 
                    mol = gto.M(atom=ase2pyscf(nuclei), basis=self.basis,spin=self.spin,charge=self.charge)
                    mol.basis ={'default':self.basis,'GHOST1':gto.basis.load('sto3g', 'H'),'GHOST2':gto.basis.load('sto3g', 'H')}
            if self.ecp != None:
                mol = gto.M(atom=ase2pyscf(nuclei), basis=self.basis,spin=self.spin,charge=self.charge,ecp=self.ecp)
            if self.efield != None:
                m0 = FLOSIC(mol=mol,xc=self.xc,fod1=fod1,fod2=fod2,grid_level=self.grid,debug=self.debug,l_ij=self.l_ij,ods=self.ods,fixed_vsic=self.fixed_vsic,num_iter=self.num_iter,vsic_every=self.vsic_every,ham_sic=self.ham_sic)
                # test efield to enforce some pseudo chemical environment 
                # and break symmetry of density 
                m0.grids.level = self.grid
                m0.conv_tol = self.conv_tol
                # small efield 
                m0.max_cycle = 1
                h= -0.0001 #-0.1
                apply_field(mol,m0,E=(0,0,0+h))
                m0.kernel()
            mf = FLOSIC(mol=mol,xc=self.xc,fod1=fod1,fod2=fod2,grid_level=self.grid,calc_forces=self.calc_forces,debug=self.debug,l_ij=self.l_ij,ods=self.ods,fixed_vsic=self.fixed_vsic,num_iter=self.num_iter,vsic_every=self.vsic_every,ham_sic=self.ham_sic)
            # Verbosity of the mol object (o lowest output, 4 might enough output for debugging) 
            mf.verbose = self.verbose 
            # Binary output format of pyscf. 
            # Save MOs, orbital energies, etc. 
            if self.use_chk == True and self.use_newton == False:
                mf.chkfile = 'pyflosic.chk'
            # Load from previous run, if exist, the checkfile. 
            # Hopefully this will speed up the calculation.
            if self.use_chk == True and self.use_newton == False and os.path.isfile('pyflosic.chk'):
                mf.init_guess = 'chk'
                mf.update('pyflosic.chk')
            if self.use_newton == True:
                mf = mf.as_scanner()
                mf = mf.newton() 
            mf.max_cycle = self.max_cycle
            mf.conv_tol = self.conv_tol
            mf.grids.level = self.grid
            if self.n_rad is not None and self.n_ang is not None:
                mf.grids.atom_grid = (self.n_rad,self.n_ang)
                mf.calc_uks.grids.atom_grid = (self.n_rad,self.n_ang)
            mf.grids.prune = prune_dict[self.prune]
            mf.calc_uks.grids.prune = prune_dict[self.prune]
            e = mf.kernel()
            self.mf = mf 
            # Return some results to the pyflosic_ase_caculator object. 
            self.results['esic'] = mf.esic*Ha
            self.results['energy'] = e*Ha
            self.results['fixed_vsic'] = mf.fixed_vsic  
            
           # if self.mf is not None:
           #     from pyscf import gto
           #     [geo,nuclei,fod1,fod2,included] =  xyz_to_nuclei_fod(self.atoms)
           #     # Effective core potentials need so special treatment. 
           #     if self.ecp == None:
           #         if self.ghost == False:
           #             mol = gto.M(atom=ase2pyscf(nuclei), basis=self.basis,spin=self.spin,charge=self.charge)
           #         if self.ghost == True:
           #             mol = gto.M(atom=ase2pyscf(nuclei), basis=self.basis,spin=self.spin,charge=self.charge)
           #             mol.basis ={'default':self.basis,'GHOST1':gto.basis.load('sto3g', 'H'),'GHOST2':gto.basis.load('sto3g', 'H')}
           #     if self.ecp != None:
           #         mol = gto.M(atom=ase2pyscf(nuclei), basis=self.basis,spin=self.spin,charge=self.charge,ecp=self.ecp)
           #     self.mf.num_iter = self.num_iter 
           #     self.mf.max_cycle = self.max_cycle 
           #     self.mf.mol = mol
           #     self.mf.fod1 = fod1
           #     self.mf.fod2 = fod2
           #     e = self.mf.kernel()
           #     # Return some results to the pyflosic_ase_caculator object. 
           #     self.results['esic'] = self.mf.esic*Ha
           #     self.results['energy'] = e*Ha
           #     self.results['fixed_vsic'] = self.mf.fixed_vsic
           # 
            if self.fopt == 'force' or self.fopt == 'esic-force':
                # 
                # The standard optimization uses 
                # the analytical FOD forces 
                #
                fforces = self.mf.get_fforces()
                #fforces = -1*fforce
                # unit conversion Hartree/Bohr to eV/Angstroem 
                #self.results['fodforces'] = -1*fforces*(Ha/Bohr)
                self.results['fodforces'] = fforces*(Ha/Bohr)
                print('Analytical FOD force [Ha/Bohr]')
                print(fforces)
                print('fmax = %0.6f [Ha/Bohr]' % np.sqrt((fforces**2).sum(axis=1).max()))

            if self.fopt == 'lij':
                #
                # This is under development. 
                # Trying to replace the FOD forces. 
                #
                self.lambda_ij = self.mf.lambda_ij
                self.results['lambda_ij'] = self.mf.lambda_ij
                #fforces = []
                #nspin = 2  
                #for s in range(nspin):
                #	# printing the lampda_ij matrix for both spin channels 
                #	print 'lambda_ij'
                #	print lambda_ij[s,:,:]
                #	print 'RMS lambda_ij'
                #	M = lambda_ij[s,:,:]
                #	fforces_tmp =  (M-M.T)[np.triu_indices((M-M.T).shape[0])]
                #	fforces.append(fforces_tmp.tolist()) 
                #print np.array(fforces).shape
                try:	
                    # 
                    # Try to calculate the FOD forces from the differences 
                    # of SIC eigenvalues 
                    #
                    evalues_old = self.results['evalues']
                    print(evalues_old)
                    evalues_new = self.mf.evalues
                    print(evalues_new)
                    delta_evalues_up = (evalues_old[0][0:len(fod1)] - evalues_new[0][0:len(fod1)]).tolist()
                    delta_evalues_dn = (evalues_old[1][0:len(fod2)] - evalues_new[1][0:len(fod2)]).tolist()
                    print(delta_evalues_up)
                    print(delta_evalues_dn)
                    lij_force = delta_evalues_up
                    lij_force.append(delta_evalues_dn)
                    lij_force = np.array(lij_force) 
                    lij_force = np.array(lij_force,(np.shape(lij_force)[0],3))
                    print('FOD force evalued from evalues')
                    print(lij_force)
                    self.results['fodforces'] = lij_force 
                except:
                    # 
                    # If we are in the first iteration 
                    # we can still use the analystical FOD forces 
                    # as starting values 
                    # 
                    fforces = self.mf.get_fforces()
                    print(fforces)  
                    #self.results['fodforces'] = -1*fforces*(Ha/Bohr)
                    self.results['fodforces'] = fforces*(Ha/Bohr)
                    print('Analytical FOD force [Ha/Bohr]')
                    print(fforces) 
                    print('fmax = %0.6f [Ha/Bohr]' % np.sqrt((fforces**2).sum(axis=1).max()))

            self.results['dipole'] =  self.mf.dip_moment()
            self.results['evalues'] = self.mf.evalues
        	
        if atoms is not None:
            self.atoms = atoms.copy()	

class BasicFLOSICC(Calculator):
    '''Interface to use ase.optimize methods in an easy way within the
    pyflosic framework.
    
    This is an easy-to-use class to make the usage of pyflosic identical to other
    ase optimizer classes.
    
    For details refer to https://wiki.fysik.dtu.dk/ase/ase/optimize.html
    
    
    Kwargs
        mf : a FLOSIC class object
            to be used to optimize the FOD's on (mandatory)
        
        atoms: an ase.Atoms object
            contains both, the spin up and down FODs
               
            fod1 and fod2 input to the FLOSIC class *must* be references
            pointing to this atoms object:
            fods = ase.Atoms('X2He2', positions=[[0,0,0],[-1,0,0],[0,0,0],[-1,0,0]])
            fodup = fod[:2]
            foddn = fod[2:]
            mf = FLOSIC(...,fod1=fodup, fod2=foddn, ...)
    
    author:
        Torsten Hahn (torstenhahn@fastmail.fm)
    '''
    
    implemented_properties = ['energy', 'forces']
    
    
    def __init__(self, restart=None, ignore_bad_restart_file=False, \
                label=os.curdir, atoms=None, **kwargs):
        
        Calculator.__init__(self, restart, ignore_bad_restart_file, \
                        label, atoms, **kwargs)
        valid_args = ('mf')
        
        
        # set any additional keyword arguments
        for arg, val in self.parameters.items():
            if arg in valid_args:
                setattr(self, arg, val)
            else:
                raise RuntimeError('unknown keyword arg "%s" : not in %s'
                                   % (arg, valid_args))
        #print("ESICC: {0}".format(atoms))
        self.atoms = atoms
        
        # find out machine precision
        # (this is pretty usefull for reliable numerics)
        #self.meps = np.finfo(np.float64).eps
        self.meps = 1e-12
        self.is_init = False
        
    def print_atoms(self):
        print('print_atoms', self.atoms)
        print(self.atoms.positions)
        return

    def get_forces(self, atoms=None):
        if atoms is not None:
            lpos = atoms.positions
        else:
            lpos = self.atoms.positions
        
        nspin = self.mf.nspin
        fposu = self.mf.fod1.positions
        nup = self.mf.fod1.positions.shape[0]
        fposd = self.mf.fod2.positions
        ndn = self.mf.fod2.positions.shape[0]
        fpos = np.zeros((nup+ndn,3), dtype=np.float64)
        fpos[:nup,:] = self.mf.fod1.positions[:,:]
        if self.mf.nspin == 2: fpos[nup:,:] = self.mf.fod2.positions[:,:]
        
        #print(fpos)
        pdiff = np.linalg.norm(lpos - fpos)
        #print('get_potential_energy, pdiff {}', pdiff, self.meps)
        if (pdiff > self.meps):
            self.mf.update_fpos(lpos)
            # update sic potential etupdate_fpos()
            self.mf.kernel(dm0=self.mf.make_rdm1())
        if not self.is_init:
            self.mf.kernel()
            self.is_init = True

        _ff = Ha/Bohr*self.mf.get_fforces()
        ##self.results['forces'][:,:] = self.FLO.
        return _ff



    def get_potential_energy(self, atoms=None, force_consistent=False):
        if atoms is not None:
            lpos = atoms.positions
        else:
            lpos = self.atoms.positions
        
        nspin = self.mf.nspin
        fposu = self.mf.fod1.positions
        nup = self.mf.fod1.positions.shape[0]
        fposd = self.mf.fod2.positions
        ndn = self.mf.fod2.positions.shape[0]
        fpos = np.zeros((nup+ndn,3), dtype=np.float64)
        fpos[:nup,:] = self.mf.fod1.positions[:,:]
        if self.mf.nspin == 2: fpos[nup:,:] = self.mf.fod2.positions[:,:]
        
        #print('>> lpos, fpos:', fpos.sum(), lpos.sum())
        pdiff = np.linalg.norm(lpos - fpos)
        #print('get_potential_energy, pdiff {}', pdiff, self.meps)
        if (pdiff > self.meps):
            self.mf.update_fpos(lpos)
            # update sic potential etupdate_fpos()
            self.mf.kernel(dm0=self.mf.make_rdm1())
        if not self.is_init:
            self.mf.kernel()
            self.is_init = True
        return self.mf.get_esic()*Ha


    def calculate(self, atoms=None, properties=['energy'], system_changes=all_changes):
        for p in properties:
            if p == 'energy':
                self.results['energy'] = self.get_potential_energy()
            elif p == 'forces':
                _ff = self.mf.get_fforces()
                self.results['forces'] = -units.Ha/units.Bohr*_ff.copy()
            else:
                raise PropertyNotImplementedError(\
                    'calculation of {} is not implemented'.format(p))



if __name__ == "__main__":
    from ase.io import read
    import os

    # Path to the xyz file 
    #f_xyz = os.path.dirname(os.path.realpath(__file__))+'/../examples/ase_pyflosic_optimizer/LiH.xyz' 
    #atoms = read(f_xyz)
    #calc = PYFLOSIC(atoms=atoms,charge=0,spin=0,xc='LDA,PW',basis='cc-pvqz')
    #print('Pyflosic total energy: ',calc.get_energy())
    #print('Pyflosic total forces: ',calc.get_forces())

    print('Testing basic optimizer')
    CH3SH = '''
    C -0.04795000 +1.14952000 +0.00000000
    S -0.04795000 -0.66486000 +0.00000000
    H +1.28308000 -0.82325000 +0.00000000
    H -1.09260000 +1.46143000 +0.00000000
    H +0.43225000 +1.55121000 +0.89226000
    H +0.43225000 +1.55121000 -0.89226000
    '''
    # this are the spin-up descriptors
    fod = Atoms('X13He13', positions=[
    (-0.04795000, -0.66486000, +0.00000000),
    (-0.04795000, +1.14952000, +0.00000000),
    (-1.01954312, +1.27662578, +0.00065565),
    (+1.01316012, -0.72796570, -0.00302478),
    (+0.41874165, +1.34380502, +0.80870475),
    (+0.42024357, +1.34411742, -0.81146545),
    (-0.46764078, -0.98842277, -0.72314717),
    (-0.46848962, -0.97040067, +0.72108036),
    (+0.01320210, +0.30892333, +0.00444147),
    (-0.28022018, -0.62888360, -0.03731204),
    (+0.05389371, -0.57381853, +0.19630494),
    (+0.09262866, -0.55485889, -0.15751914),
    (-0.05807583, -0.90413106, -0.00104673),
    ( -0.04795000, -0.66486000, +0.0000000),
    ( -0.04795000, +1.14952000, +0.0000000),
    ( +1.12523084, -0.68699049, +0.0301970),
    ( +0.40996981, +1.33508869, +0.8089839),
    ( +0.40987059, +1.34148952, -0.8106910),
    ( -0.49563876, -0.99517303, +0.6829207),
    ( -0.49640020, -0.89986161, -0.6743094),
    ( +0.00073876, +0.28757089, -0.0298617),
    ( -1.03186573, +1.29783767, -0.0035536),
    ( +0.04235081, -0.54885843, +0.1924678),
    ( +0.07365725, -0.59150454, -0.1951675),
    ( -0.28422422, -0.61466396, -0.0087913),
    ( -0.02352948, -1.0425011 ,+0.01253239)])
    
    fodup = Atoms([a for a in fod if a.symbol == 'X'])
    foddn = Atoms([a for a in fod if a.symbol == 'He'])
    print(fodup)
    print(foddn)
    
    from pyscf import gto, dft
    from flosic_scf import FLOSIC
    
    b = 'sto6g'
    spin = 0
    charge = 0
    
    mol = gto.M(atom=CH3SH, 
                basis=b,
                spin=spin,
                charge=charge)

    grid_level  = 5
    mol.verbose = 4
    mol.max_memory = 2000
    mol.build()
    xc = 'LDA,PW'
    
    
    # quick dft calculation
    mdft = dft.UKS(mol)
    mdft.xc = xc
    mdft.kernel()
    
    # build FLOSIC object
    mflosic = FLOSIC(mol, xc=xc,
        fod1=fodup,
        fod2=foddn,
        grid_level=grid_level, 
        init_dm=mdft.make_rdm1()
    )
    mflosic.max_cycle = 40
    mflosic.conv_tol = 1e-5  # just for testing
    
    calc = BasicFLOSICC(atoms=fod, mf=mflosic)
    #print(fod.get_potential_energy())
    #print(fod.get_forces())
    
    print(" >>>>>>>>>>>> OPTIMIZER TEST <<<<<<<<<<<<<<<<<<<<")
    
    # test the calculator by optimizing a bit
    from ase.optimize import  FIRE
    dyn = FIRE(atoms=fod,
        logfile='OPT_FRMORB_FIRE_TEST.log',
        #downhill_check=True,
        maxmove=0.05
    )
    dyn.run(fmax=0.005,steps=99)
    
    
    
    
    <|MERGE_RESOLUTION|>--- conflicted
+++ resolved
@@ -369,11 +369,7 @@
             mf.grids.prune = prune_dict[self.prune]
             e = mf.kernel()
             self.mf = mf
-<<<<<<< HEAD
-            mf = flosic(mol,mf,fod1,fod2,sysname=None,datatype=np.float64,ham_sic=self.ham_sic,print_dm_one = False, print_dm_all = False,debug=self.debug,calc_forces=True)
-=======
-            mf = flosic(mol,mf,fod1,fod2,sysname=None,datatype=np.float64, print_dm_one = False, print_dm_all = False,debug=self.debug,calc_forces=True,ham_sic=self.ham_sic)
->>>>>>> 501d2bd3
+            mf = flosic(mol,mf,fod1,fod2,sysname=None,datatype=np.float64, print_dm_one = False, print_dm_all = False,debug=self.debug,calc_forces=True)
             self.results['energy']= mf['etot_sic']*Ha
             # unit conversion from Ha/Bohr to eV/Ang 
             #self.results['fodforces'] = -1*mf['fforces']/(Ha/Bohr) 
